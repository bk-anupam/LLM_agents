import base64
import gzip
from langgraph.checkpoint.serde.base import SerializerProtocol

class FirestoreSerializer:
    def __init__(self, serde: SerializerProtocol):
        self.serde = serde

    def dumps_typed(self, obj):
        type_, data = self.serde.dumps_typed(obj)
<<<<<<< HEAD
        # Compress data before encoding
=======
>>>>>>> bfedadf0
        compressed_data = gzip.compress(data)
        data_base64 = base64.b64encode(compressed_data).decode('utf-8')
        return type_, data_base64

    def loads_typed(self, data):
        type_name, serialized_obj = data
        decoded_data = base64.b64decode(serialized_obj.encode('utf-8'))
        try:
<<<<<<< HEAD
            # Try to decompress, assuming new compressed format
            decompressed_data = gzip.decompress(decoded_data)
        except (gzip.BadGzipFile, OSError):
            # If decompression fails, assume it's old, uncompressed data
=======
            # Try to decompress, assuming new format
            decompressed_data = gzip.decompress(decoded_data)
        except gzip.BadGzipFile:
            # If it fails, assume it's old, uncompressed data
>>>>>>> bfedadf0
            decompressed_data = decoded_data
        return self.serde.loads_typed((type_name, decompressed_data))

    def dumps(self, obj):
        data = self.serde.dumps(obj)
<<<<<<< HEAD
        # Compress data before encoding
=======
>>>>>>> bfedadf0
        compressed_data = gzip.compress(data)
        data_base64 = base64.b64encode(compressed_data).decode('utf-8')
        return data_base64

    def loads(self, serialized_obj):
        decoded_data = base64.b64decode(serialized_obj.encode('utf-8'))
        try:
<<<<<<< HEAD
            # Try to decompress, assuming new compressed format
            decompressed_data = gzip.decompress(decoded_data)
        except (gzip.BadGzipFile, OSError):
            # If decompression fails, assume it's old, uncompressed data
=======
            decompressed_data = gzip.decompress(decoded_data)
        except gzip.BadGzipFile:
>>>>>>> bfedadf0
            decompressed_data = decoded_data
        return self.serde.loads(decompressed_data)<|MERGE_RESOLUTION|>--- conflicted
+++ resolved
@@ -1,4 +1,5 @@
 import base64
+import gzip
 import gzip
 from langgraph.checkpoint.serde.base import SerializerProtocol
 
@@ -8,10 +9,7 @@
 
     def dumps_typed(self, obj):
         type_, data = self.serde.dumps_typed(obj)
-<<<<<<< HEAD
         # Compress data before encoding
-=======
->>>>>>> bfedadf0
         compressed_data = gzip.compress(data)
         data_base64 = base64.b64encode(compressed_data).decode('utf-8')
         return type_, data_base64
@@ -20,26 +18,16 @@
         type_name, serialized_obj = data
         decoded_data = base64.b64decode(serialized_obj.encode('utf-8'))
         try:
-<<<<<<< HEAD
             # Try to decompress, assuming new compressed format
             decompressed_data = gzip.decompress(decoded_data)
         except (gzip.BadGzipFile, OSError):
             # If decompression fails, assume it's old, uncompressed data
-=======
-            # Try to decompress, assuming new format
-            decompressed_data = gzip.decompress(decoded_data)
-        except gzip.BadGzipFile:
-            # If it fails, assume it's old, uncompressed data
->>>>>>> bfedadf0
             decompressed_data = decoded_data
         return self.serde.loads_typed((type_name, decompressed_data))
 
     def dumps(self, obj):
         data = self.serde.dumps(obj)
-<<<<<<< HEAD
         # Compress data before encoding
-=======
->>>>>>> bfedadf0
         compressed_data = gzip.compress(data)
         data_base64 = base64.b64encode(compressed_data).decode('utf-8')
         return data_base64
@@ -47,14 +35,9 @@
     def loads(self, serialized_obj):
         decoded_data = base64.b64decode(serialized_obj.encode('utf-8'))
         try:
-<<<<<<< HEAD
             # Try to decompress, assuming new compressed format
             decompressed_data = gzip.decompress(decoded_data)
         except (gzip.BadGzipFile, OSError):
             # If decompression fails, assume it's old, uncompressed data
-=======
-            decompressed_data = gzip.decompress(decoded_data)
-        except gzip.BadGzipFile:
->>>>>>> bfedadf0
             decompressed_data = decoded_data
         return self.serde.loads(decompressed_data)